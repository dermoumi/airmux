--- conflicted
+++ resolved
@@ -368,13 +368,9 @@
             #[serde(skip_serializing_if = "is_default")]
             post_create: Vec<String>,
             #[serde(skip_serializing_if = "is_default")]
-<<<<<<< HEAD
-            pub commands: Vec<String>,
-            #[serde(skip_serializing_if = "is_default")]
-            pub send_keys: Vec<String>,
-=======
             commands: Vec<String>,
->>>>>>> 3ebc84ec
+            #[serde(skip_serializing_if = "is_default")]
+            send_keys: Vec<String>,
         }
 
         impl From<Pane> for CompactPane {
